from torch.utils.tensorboard import SummaryWriter
from mpl_toolkits.mplot3d import Axes3D
import pytz
import datetime
from datetime import date
from tqdm import tqdm
from typing import Callable
import numpy as np
import torch
from torch import nn
import torch.optim as optim
from typing import Tuple
import os
from read_write import pass_folder, get_current_time, get_last_modified_file, get_current_time, create_folder_date
<<<<<<< HEAD
import matplotlib.pyplot as plt
from matplotlib.cm import viridis
=======

>>>>>>> 13dde14f

def initial_conditions(x: torch.tensor, y: torch.tensor, Lx: float, i: float = 1) -> torch.tensor:
    res_ux = torch.zeros_like(x)
    res_uy = 0.1*torch.sin(torch.pi*i/x[-1]*x)
    return res_ux, res_uy


class Grid:
    def __init__(self, x_domain, y_domain, t_domain, n_points, device):
        self.x_domain = x_domain
        self.y_domain = y_domain
        self.t_domain = t_domain
        self.n_points = n_points
        self.device = device
        self.requires_grad = True
        self.grid_init = self.generate_grid_init()
        self.grid_bound = self.generate_grid_bound()

    def delete_init(self, tensor) -> torch.tensor:
        """matching_indices: print idx of rows which are identical"""

        for vector in self.grid_init:
            comparison = torch.all(tensor == vector, dim=1)
            filtered_tensor = tensor[comparison == False]
            tensor = filtered_tensor

        return filtered_tensor

    def delete_bound(self, tensor) -> torch.tensor:

        for vector in self.grid_bound[4]:
            comparison = torch.all(tensor == vector, dim=1)
            filtered_tensor = tensor[comparison == False]
            tensor = filtered_tensor

        return filtered_tensor

    def generate_grid_init(self):
        x_linspace = torch.linspace(
            self.x_domain[0], self.x_domain[1], self.n_points)
        y_linspace = torch.linspace(
            self.y_domain[0], self.y_domain[1], self.n_points)
        x_grid, y_grid = torch.meshgrid(x_linspace, y_linspace, indexing="ij")

        x_grid = x_grid.reshape(-1, 1)
        y_grid = y_grid.reshape(-1, 1)
        t0 = torch.full_like(
            x_grid, self.t_domain[0])

        grid_init = torch.cat((x_grid, y_grid, t0), dim=1)

        return grid_init

    def generate_grid_bound(self):
        """
             .+------+
           .' |    .'|
          +---+--+'  |
          |   |  |   |
        x |  ,+--+---+
          |.'    | .' t
          +------+'
             y
        down , up : extremes of the beam
        """

        x_linspace = torch.linspace(
            self.x_domain[0], self.x_domain[1], self.n_points)
        y_linspace = torch.linspace(
            self.y_domain[0], self.y_domain[1], self.n_points)
        t_linspace = torch.linspace(
            self.t_domain[0], self.t_domain[1], self.n_points)

        x_grid, t_grid = torch.meshgrid(x_linspace, t_linspace, indexing="ij")
        y_grid, _ = torch.meshgrid(y_linspace, t_linspace, indexing="ij")

        x_grid = x_grid.reshape(-1, 1)
        y_grid = y_grid.reshape(-1, 1)
        t_grid = t_grid.reshape(-1, 1)

        x0 = torch.full_like(
            t_grid, self.x_domain[0])
        x1 = torch.full_like(
            t_grid, self.x_domain[1])
        y0 = torch.full_like(
            t_grid, self.y_domain[0])
        y1 = torch.full_like(
            t_grid, self.y_domain[1])

        down = torch.cat((x0, y_grid, t_grid), dim=1)
        down = self.delete_init(down)

        up = torch.cat((x1, y_grid, t_grid), dim=1)
        up = self.delete_init(up)

        left = torch.cat((x_grid, y0, t_grid), dim=1)
        left = self.delete_init(left)

        right = torch.cat((x_grid, y1, t_grid), dim=1)
        right = self.delete_init(right)

        bound_points = torch.cat((down, up, left, right), dim=0)

        return (down, up, left, right, bound_points)

    def get_initial_points(self):
        x_grid = self.grid_init[:, 0].unsqueeze(1).to(self.device)
        x_grid.requires_grad = True
        y_grid = self.grid_init[:, 1].unsqueeze(1).to(self.device)
        y_grid.requires_grad = True
        t0 = self.grid_init[:, 2].unsqueeze(1).to(self.device)
        t0.requires_grad = True
        return (x_grid, y_grid, t0)

    def get_boundary_points(self):
        down = tuple(self.grid_bound[0][:, i].unsqueeze(1).requires_grad_().to(
            self.device) for i in range(self.grid_bound[0].shape[1]))
        up = tuple(self.grid_bound[1][:, i].unsqueeze(1).requires_grad_().to(
            self.device) for i in range(self.grid_bound[1].shape[1]))
        left = tuple(self.grid_bound[2][:, i].unsqueeze(1).requires_grad_().to(
            self.device) for i in range(self.grid_bound[2].shape[1]))
        right = tuple(self.grid_bound[3][:, i].unsqueeze(1).requires_grad_().to(
            self.device) for i in range(self.grid_bound[3].shape[1]))
        return (down, up, left, right)

    def get_interior_points(self):
        x_raw = torch.linspace(
            self.x_domain[0], self.x_domain[1], steps=self.n_points)
        y_raw = torch.linspace(
            self.y_domain[0], self.y_domain[1], steps=self.n_points)
        t_raw = torch.linspace(
            self.t_domain[0], self.t_domain[1], steps=self.n_points)
        grids = torch.meshgrid(x_raw, y_raw, t_raw, indexing="ij")

        x = grids[0].reshape(-1, 1)
        y = grids[1].reshape(-1, 1)
        t = grids[2].reshape(-1, 1)

        grid = torch.cat((x, y, t), dim=1)
        grid = self.delete_init(grid)
        grid = self.delete_bound(grid)

        x = grid[:, 0].unsqueeze(1).to(self.device)
        x.requires_grad = True
        y = grid[:, 1].unsqueeze(1).to(self.device)
        y.requires_grad = True
        t = grid[:, 2].unsqueeze(1).to(self.device)
        t.requires_grad = True

        return (x, y, t)


class RBF(nn.Module):
    def __init__(self, in_features, out_features, basis_func):
        super(RBF, self).__init__()
        self.in_features = in_features
        self.out_features = out_features
        self.centres = nn.Parameter(torch.Tensor(out_features, in_features))
        self.log_sigmas = nn.Parameter(torch.Tensor(out_features))
        self.basis_func = basis_func
        self.reset_parameters()

    def reset_parameters(self):
        nn.init.normal_(self.centres, 0, 1)
        nn.init.constant_(self.log_sigmas, 0)

    def forward(self, input):
        size = (input.size(0), self.out_features, self.in_features)
        x = input.unsqueeze(1).expand(size)
        c = self.centres.unsqueeze(0).expand(size)
        distances = (x - c).pow(2).sum(-1).pow(0.5) / \
            torch.exp(self.log_sigmas).unsqueeze(0)
        return self.basis_func(distances)


def matern52(alpha):
    phi = (torch.ones_like(alpha) + 5**0.5*alpha + (5/3)
           * alpha.pow(2))*torch.exp(-5**0.5*alpha)
    return phi


class PINN(nn.Module):
    """Simple neural network accepting two features as input and returning a single output

    In the context of PINNs, the neural network is used as universal function approximator
    to approximate the solution of the differential equation
    """

    def __init__(self, dim_hidden: int, points: dict, dim_input: int = 3, dim_output: int = 4, act=nn.Tanh()):

        super().__init__()
        self.layer_in = RBF(dim_input, dim_hidden, matern52)
        self.dim_hidden = dim_hidden
        self.layer_out = nn.Linear(dim_hidden, dim_output)

        self.weights = nn.ParameterList([])

        for i, (key, value) in enumerate(zip(points.keys(), points.values())):
            if i == len(points)-1:
                self.weights.append(nn.Parameter(torch.tensor([1.])))
            elif i == 1:
                self.weights.append(nn.Parameter(5*torch.ones(value[0].shape)))
            else:
                self.weights.append(nn.Parameter(torch.ones(value[0].shape)))

    def forward(self, x, y, t):
        x_stack = torch.cat([x, y, t], dim=1)
        out = self.layer_in(x_stack)
        logits = self.layer_out(out)
        return logits

    def forward_mask(self, idx: int):
        masked_weights = torch.sigmoid(self.weights[idx])
        return masked_weights

    def device(self):
        return next(self.parameters()).device


def f(pinn: PINN, x: torch.Tensor, y: torch.Tensor, t: torch.Tensor) -> torch.Tensor:
    hard_enc = torch.sin(x*np.pi)
    hard_enc = hard_enc.view(-1, 1)
    hard_enc_both = hard_enc.expand(hard_enc.shape[0], 4)
    return hard_enc_both*pinn(x, y, t)


def df(output: torch.Tensor, inputs: list, var: int = 0) -> torch.Tensor:
    """Compute neural network derivative with respect to input features using PyTorch autograd engine
    var = 0 : dux
    var = 1 : duy
    var = 2 : dux_t
    var = 3 : duy_t
    """
    df_value = output[:, var].unsqueeze(1)
    for _ in np.arange(len(inputs)):
        df_value = torch.autograd.grad(
            df_value,
            inputs[_],
            grad_outputs=torch.ones_like(inputs[_]),
            create_graph=True,
            retain_graph=True,
        )[0]

    return df_value


class Loss:
    """Loss:
       z = T^2/(L*rho)
       z[0] = mu*z
       z[1] = lambda*z"""

    def __init__(
        self,
        z: torch.Tensor,
        initial_condition: Callable,
        points: dict,
        verbose: bool = False,
    ):
        self.z = z
        self.initial_condition = initial_condition
        self.points = points

    def residual_loss(self, pinn):
        x, y, t = self.points['res_points']
        output = f(pinn, x, y, t)

        dvx_t = df(output, [t], 2)
        dvy_t = df(output, [t], 3)

        dux_x = df(output, [x], 0)
        dux_y = df(output, [y], 0)
        duy_x = df(output, [x], 1)
        duy_y = df(output, [y], 1)

        dux_xx = df(dux_x, [x])
        duy_yy = df(duy_y, [y])
        duy_xx = df(duy_x, [x])

        dux_yy = df(dux_y, [y])
        dux_xy = df(dux_x, [y])
        duy_xy = df(duy_x, [y])

        m = pinn.forward_mask(0)

        loss1 = m*(dvx_t - 2*self.z[0]*(dux_xx + 1/2 *
                   (dux_yy + duy_xy)) - self.z[1]*(dux_xx + duy_xy))
        loss2 = m*(dvy_t - 2 * self.z[0]*(1/2*(duy_xx +
                   dux_xy) + duy_yy) - self.z[1]*(dux_xy + duy_yy))

        loss3 = m*(dvx_t - df(output, [t, t], 0))
        loss4 = m*(dvy_t - df(output, [t, t], 1))

        d_en = (dvx_t + dvy_t) + self.z[0]*(dux_x + duy_y)**2 +\
            self.z[1]*2*(dux_x**2 + duy_y**2 + (dux_y+duy_x)
                         ** 2 + (duy_x + dux_y)**2)

        d_en_t = torch.autograd.grad(
            d_en,
            t,
            grad_outputs=torch.ones_like(t),
            create_graph=True,
        )[0]

        return (loss1.pow(2).mean() + loss2.pow(2).mean() + loss3.pow(2).mean() + loss4.pow(2).mean(), d_en_t.pow(2).mean())

    def initial_loss(self, pinn, epochs):
        x, y, t = self.points['initial_points']
        pinn_init_ux, pinn_init_uy = self.initial_condition(x, y, x[-1])
        output = f(pinn, x, y, t)

        ux = output[:, 0].reshape(-1, 1)
        uy = output[:, 1].reshape(-1, 1)

        vx = output[:, 2].reshape(-1, 1)
        vy = output[:, 3].reshape(-1, 1)

        m = pinn.forward_mask(1)

        loss1 = m*(ux - pinn_init_ux)
        loss2 = m*(uy - pinn_init_uy)

        loss3 = m*vx
        loss4 = m*vy

        return (loss1.pow(2).mean() + loss2.pow(2).mean() + loss3.pow(2).mean() + loss4.pow(2).mean())

    def boundary_loss(self, pinn):
        down, up, left, right = self.points['boundary_points']
        x_down, y_down, t_down = down
        x_up, y_up, t_up = up
        x_left, y_left, t_left = left
        x_right, y_right, t_right = right

        ux_down = f(pinn, x_down, y_down, t_down)[:, 0]
        uy_down = f(pinn, x_down, y_down, t_down)[:, 1]

        ux_up = f(pinn, x_up, y_up, t_up)[:, 0]
        uy_up = f(pinn, x_up, y_up, t_up)[:, 1]

        ux_left = f(pinn, x_left, y_left, t_left)[:, 0]
        uy_left = f(pinn, x_left, y_left, t_left)[:, 1]
        left = torch.cat([ux_left[..., None], uy_left[..., None]], -1)
        duy_y_left = df(left, [y_left], 1)
        dux_y_left = df(left, [y_left], 0)
        duy_x_left = df(left, [x_left], 1)
        tr_left = df(left, [x_left], 0) + duy_y_left

        ux_right = f(pinn, x_right, y_right, t_right)[:, 0]
        uy_right = f(pinn, x_right, y_right, t_right)[:, 1]
        right = torch.cat([ux_right[..., None], uy_right[..., None]], -1)
        duy_y_right = df(right, [y_right], 1)
        dux_y_right = df(right, [y_right], 0)
        duy_x_right = df(right, [x_right], 1)
        tr_right = df(right, [x_right], 0) + duy_y_right

        # loss_upx = ux_up
        # loss_upy = uy_up

        # loss_downx = ux_down
        # loss_downy = uy_down

        loss_left1 = 2*self.z[0]*(1/2*(dux_y_left + duy_x_left))
        loss_left2 = 2*self.z[0]*duy_y_left + self.z[1]*tr_left

        loss_right1 = 2*self.z[0]*(1/2*(dux_y_right + duy_x_right))
        loss_right2 = 2*self.z[0]*duy_y_right + self.z[1]*tr_right

        return pinn.forward_mask(2)*(
            loss_left1.pow(2).mean() + loss_left2.pow(2).mean() +
            loss_right1.pow(2).mean() + loss_right2.pow(2).mean())

    def verbose(self, pinn, epoch):
        residual_loss, en_crit = self.residual_loss(pinn)
        initial_loss = self.initial_loss(pinn, epoch)
        boundary_loss = self.boundary_loss(pinn)

        final_loss = residual_loss + initial_loss + boundary_loss

        return final_loss, residual_loss, initial_loss, boundary_loss, en_crit

    def __call__(self, pinn, epoch):
        return self.verbose(pinn, epoch)[0]


def train_model(
    nn_approximator: PINN,
    loss_fn: Callable,
    learning_rate: int,
    max_epochs: int,
    path_logs: str,
    points: dict,
    n_train: int
) -> PINN:
    from plots import scatter_penalty_loss2D, scatter_penalty_loss3D

    from plots import scatter_penalty_loss2D, scatter_penalty_loss3D

    optimizer = optim.Adam([
        {'params': nn_approximator.layer_in.parameters()},
        {'params': nn_approximator.layer_out.parameters()},
        {'params': nn_approximator.weights, 'lr': -0.001},
    ], lr=learning_rate)
<<<<<<< HEAD
    loss: torch.Tensor = torch.inf
=======
>>>>>>> 13dde14f

    writer = SummaryWriter(log_dir=path_logs)

    pbar = tqdm(total=max_epochs, desc="Training", position=0)

    for epoch in range(max_epochs):
        optimizer.zero_grad()
        _, residual_loss, initial_loss, boundary_loss, en_crit = loss_fn.verbose(
            nn_approximator, epoch)
        loss: torch.Tensor = loss_fn(nn_approximator, epoch)

        loss.backward()
        optimizer.step()

<<<<<<< HEAD
        pbar.set_description(f"Global loss: {loss.item():.2f}")
=======
        pbar.set_description(f"Global loss: {loss.item():.3e}")
>>>>>>> 13dde14f

        writer.add_scalars('Loss', {
            'global': loss.item(),
            'residual': residual_loss.item(),
            'initial': initial_loss.item(),
            'boundary': boundary_loss.item(),
        }, epoch)

        writer.add_scalar('Energy_cons', en_crit.item(), epoch)

        if epoch % 100 == 0:
            image_penalty_res = scatter_penalty_loss3D(
                points['res_points'][0], points['res_points'][1], points['res_points'][2], n_train, nn_approximator.weights[0].data)
            image_penalty_in = scatter_penalty_loss2D(
                points['initial_points'][0], points['initial_points'][1], n_train, nn_approximator.weights[1].data)

            writer.add_image('res_penalty', image_penalty_res, epoch)
            writer.add_image('in_penalty', image_penalty_in, epoch)

        pbar.update(1)

    pbar.update(1)
    pbar.close()

    writer.close()

    return nn_approximator


def return_adim(x_dom: np.ndarray, t_dom: np.ndarray, rho: float, mu: float, lam: float):
    L_ast = x_dom[-1]
    T_ast = t_dom[-1]
    z_1 = T_ast**2/(L_ast*rho)*mu
    z_2 = z_1/mu*lam
    z = np.array([z_1, z_2])
    z = torch.tensor(z)
    return z<|MERGE_RESOLUTION|>--- conflicted
+++ resolved
@@ -12,12 +12,6 @@
 from typing import Tuple
 import os
 from read_write import pass_folder, get_current_time, get_last_modified_file, get_current_time, create_folder_date
-<<<<<<< HEAD
-import matplotlib.pyplot as plt
-from matplotlib.cm import viridis
-=======
-
->>>>>>> 13dde14f
 
 def initial_conditions(x: torch.tensor, y: torch.tensor, Lx: float, i: float = 1) -> torch.tensor:
     res_ux = torch.zeros_like(x)
@@ -421,10 +415,6 @@
         {'params': nn_approximator.layer_out.parameters()},
         {'params': nn_approximator.weights, 'lr': -0.001},
     ], lr=learning_rate)
-<<<<<<< HEAD
-    loss: torch.Tensor = torch.inf
-=======
->>>>>>> 13dde14f
 
     writer = SummaryWriter(log_dir=path_logs)
 
@@ -439,11 +429,7 @@
         loss.backward()
         optimizer.step()
 
-<<<<<<< HEAD
-        pbar.set_description(f"Global loss: {loss.item():.2f}")
-=======
         pbar.set_description(f"Global loss: {loss.item():.3e}")
->>>>>>> 13dde14f
 
         writer.add_scalars('Loss', {
             'global': loss.item(),
