--- conflicted
+++ resolved
@@ -2,33 +2,29 @@
     def __init__(self):
         self.x_end = 2
         self.y_end = 0.2
-        self.t_end = 20 
+        self.t_end = 20
         self.n = 20
-<<<<<<< HEAD
-        self.neurons_per_layer = 70
-=======
         self.neurons_per_layer = 60
->>>>>>> 63cfa9f0
         self.pinn_par = {
-            'x_end' : self.x_end,
-            'y_end' : self.y_end,
-            't_end' : self.t_end,
-            'n' : self.n,
-            'neuron_per_layer' : self.neurons_per_layer,
-            'lr' : 0.001,
-            'epochs' : 1000,
-            }
+            'x_end': self.x_end,
+            'y_end': self.y_end,
+            't_end': self.t_end,
+            'n': self.n,
+            'neuron_per_layer': self.neurons_per_layer,
+            'lr': 0.001,
+            'epochs': 1000,
+        }
         self.beam_par = {
-            'x_end' : self.x_end,
-            't_end' : self.t_end,
-            'n' : self.n,
-            }
+            'x_end': self.x_end,
+            't_end': self.t_end,
+            'n': self.n,
+        }
         self.mat_par = {
-            'E' : 68.0e9,
-            'rho' : 2700.,
-            'h' : self.y_end,
-            'nu' : 0.26
-            }
+            'E': 68.0e9,
+            'rho': 2700.,
+            'h': self.y_end,
+            'nu': 0.26
+        }
 
     def to_matpar_PINN(self) -> float:
 
@@ -39,9 +35,10 @@
 
         return lam, mu
 
-def get_params(par_nn : dict) -> tuple:
+
+def get_params(par_nn: dict) -> tuple:
     values = []
     for _, value in par_nn.items():
         values.append(value)
     values = tuple(values)
-    return values
+    return values